<?xml version="1.0" encoding="utf-8"?>
<package xmlns="http://schemas.microsoft.com/packaging/2011/08/nuspec.xsd">
    <metadata>

      <id>Sharpnado.Shadows</id>
      <version>$version$</version>
      <copyright>Sharpnado 2020</copyright>
      <title>Add as many custom shadows (Color, Offset, Blur, Neumorphism) as you like to any Xamarin.Forms view (Android, iOS, UWP, Tizen). </title>
      <authors>Jean-Marie Alfonsi</authors>
      <owners></owners>
      <projectUrl>https://github.com/roubachof/Sharpnado.Shadows</projectUrl>
      <license type="file">LICENSE</license>
      <icon>images\shadows.png</icon>
      <requireLicenseAcceptance>false</requireLicenseAcceptance>
      <repository type="git" branch="master" url="https://github.com/roubachof/Sharpnado.Shadows" />
<<<<<<< HEAD
      <summary>Add as many custom shadows as you like to any Xamarin.Forms view (Android, iOS, UWP, Tizen). You can set Color, Opacity, Blur, Offset and CornerRadius. Easily achieve neumorphism.</summary>
      <tags>xamarin.forms android ios uwp tizen netstandard shadow blur color shadows neumorphism</tags>
      <releaseNotes>Fix shadows invalidation on Android.</releaseNotes>
=======
      <summary>Add as many custom shadows as you like to any Xamarin.Forms view (Android, iOS, UWP). You can set Color, Opacity, Blur, Offset and CornerRadius. Easily achieve neumorphism.</summary>
      <tags>xamarin.forms android ios uwp netstandard shadow blur color shadows neumorphism</tags>
      <releaseNotes>Support for Tizen backend by Kangho Hur.
* Add support for older Android
* Fixes BindingContext inheritance for shades
* Support for older windows sdk by Pavlo Lukianets
      </releaseNotes>
>>>>>>> 1310f3f9
      <description>
Add as many custom shadows as you like to any Xamarin.Forms view (Android, iOS, UWP, Tizen).

* You can specify each shadow Color, Opacity, Blur, and Offset
* You can add one shadow, 3 shadows, 99 shadows, to any Xamarin.Forms element
* Implement easily Neumorphism
* Animate any of these property and make the shadows dance around your elements
* The only dependency is `Xamarin.Forms`, no `AndroidX`, no `SkiaSharp` (except Tizen) needed!

Performance: Implemented with custom draw on Android, CALayer on iOS, SpriteVisual on UWP, SkiaSharp on Tizen.

Mandatory initialization on iOS:

    Xamarin.Forms.Forms.Init();
    Sharpnado.Shades.iOS.iOSShadowsRenderer.Initialize();

Mandatory initialization on Tizen:

    Xamarin.Forms.Forms.Init();
    Sharpnado.Shades.Tizen.TizenShadowsRenderer.Initialize();

      </description>

      <dependencies>

        <group targetFramework=".NETStandard2.0">
          <dependency id="Xamarin.Forms" version="3.6.0.220655" exclude="Build,Analyzers"/>
        </group>

        <group targetFramework="Xamarin.iOS10">
          <dependency id="Xamarin.Forms" version="3.6.0.220655" exclude="Build,Analyzers"/>
        </group>

        <group targetFramework="MonoAndroid10">
          <dependency id="Xamarin.Forms" version="3.6.0.220655" exclude="Build,Analyzers"/>
        </group>

        <group targetFramework="uap10.0.16299">
          <dependency id="Xamarin.Forms" version="3.6.0.220655" exclude="Build,Analyzers"/>
          <dependency id="Microsoft.UI.Xaml" version="2.0.181018004" />
        </group>

        <group targetFramework="tizen40">
          <dependency id="Xamarin.Forms" version="3.6.0.220655" exclude="Build,Analyzers"/>
          <dependency id="Tizen.NET" version="4.0.0" />
          <PackageReference Include="SkiaSharp.Views" Version="1.68.3" />
        </group>

      </dependencies>

    </metadata>

    <files>
        <!--Net Standard-->
        <file src="Shadows\Shadows\bin\Release\netstandard2.0\Sharpnado.Shadows.dll" target="lib\netstandard2.0\Sharpnado.Shadows.dll" />
        <file src="Shadows\Shadows\bin\Release\netstandard2.0\Sharpnado.Shadows.pdb" target="lib\netstandard2.0\Sharpnado.Shadows.pdb" />

        <!--Xamarin.Android-->
        <file src="Shadows\Shadows.Droid\bin\Release\Sharpnado.Shadows.Android.dll" target="lib\MonoAndroid10\Sharpnado.Shadows.Android.dll" />
        <file src="Shadows\Shadows.Droid\bin\Release\Sharpnado.Shadows.Android.pdb" target="lib\MonoAndroid10\Sharpnado.Shadows.Android.pdb" />
        <file src="Shadows\Shadows.Droid\bin\Release\Sharpnado.Shadows.dll" target="lib\MonoAndroid10\Sharpnado.Shadows.dll" />
        <file src="Shadows\Shadows.Droid\bin\Release\Sharpnado.Shadows.pdb" target="lib\MonoAndroid10\Sharpnado.Shadows.pdb" />

        <!--Xamarin.iOS-->
        <file src="Shadows\Shadows.iOS\bin\Release\Sharpnado.Shadows.iOS.dll" target="lib\Xamarin.iOS10\Sharpnado.Shadows.iOS.dll" />
        <file src="Shadows\Shadows.iOS\bin\Release\Sharpnado.Shadows.iOS.pdb" target="lib\Xamarin.iOS10\Sharpnado.Shadows.iOS.pdb" />
        <file src="Shadows\Shadows.iOS\bin\Release\Sharpnado.Shadows.dll" target="lib\Xamarin.iOS10\Sharpnado.Shadows.dll" />
        <file src="Shadows\Shadows.iOS\bin\Release\Sharpnado.Shadows.pdb" target="lib\Xamarin.iOS10\Sharpnado.Shadows.pdb" />

        <!--Xamarin.UWP-->
        <file src="Shadows\Shadows.UWP\bin\x86\Release\Sharpnado.Shadows.UWP.dll" target="lib\uap10.0.16299\Sharpnado.Shadows.UWP.dll" />
        <file src="Shadows\Shadows.UWP\bin\x86\Release\Sharpnado.Shadows.UWP.pdb" target="lib\uap10.0.16299\Sharpnado.Shadows.UWP.pdb" />
        <file src="Shadows\Shadows.UWP\bin\x86\Release\Sharpnado.Shadows.dll" target="lib\uap10.0.16299\Sharpnado.Shadows.dll" />
        <file src="Shadows\Shadows.UWP\bin\x86\Release\Sharpnado.Shadows.pdb" target="lib\uap10.0.16299\Sharpnado.Shadows.pdb" />

        <!--Tizen-->
        <file src="Shadows\Shadows.Tizen\bin\$configuration$\tizen40\Sharpnado.Shadows.Tizen.dll" target="lib\tizen40" />
        <file src="Shadows\Shadows.Tizen\bin\$configuration$\tizen40\Sharpnado.Shadows.Tizen.pdb" target="lib\tizen40" />
        <file src="Shadows\Shadows.Tizen\bin\$configuration$\tizen40\Sharpnado.Shadows.dll" target="lib\tizen40" />
        <file src="Shadows\Shadows.Tizeb\bin\$configuration$\tizen40\Sharpnado.Shadows.pdb" target="lib\tizen40" />

        <!--Icon-->
        <file src="Docs\shadows.png" target="images\" />

        <!--License-->
        <file src="LICENSE" target="LICENSE" />
    </files>

</package><|MERGE_RESOLUTION|>--- conflicted
+++ resolved
@@ -13,19 +13,13 @@
       <icon>images\shadows.png</icon>
       <requireLicenseAcceptance>false</requireLicenseAcceptance>
       <repository type="git" branch="master" url="https://github.com/roubachof/Sharpnado.Shadows" />
-<<<<<<< HEAD
       <summary>Add as many custom shadows as you like to any Xamarin.Forms view (Android, iOS, UWP, Tizen). You can set Color, Opacity, Blur, Offset and CornerRadius. Easily achieve neumorphism.</summary>
-      <tags>xamarin.forms android ios uwp tizen netstandard shadow blur color shadows neumorphism</tags>
-      <releaseNotes>Fix shadows invalidation on Android.</releaseNotes>
-=======
-      <summary>Add as many custom shadows as you like to any Xamarin.Forms view (Android, iOS, UWP). You can set Color, Opacity, Blur, Offset and CornerRadius. Easily achieve neumorphism.</summary>
-      <tags>xamarin.forms android ios uwp netstandard shadow blur color shadows neumorphism</tags>
+      <tags>xamarin.forms android ios uwp tizen netstandard shadow blur color shadows neumorphism<
       <releaseNotes>Support for Tizen backend by Kangho Hur.
 * Add support for older Android
 * Fixes BindingContext inheritance for shades
 * Support for older windows sdk by Pavlo Lukianets
       </releaseNotes>
->>>>>>> 1310f3f9
       <description>
 Add as many custom shadows as you like to any Xamarin.Forms view (Android, iOS, UWP, Tizen).
 
